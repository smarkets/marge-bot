# pylint: disable=protected-access
import re
from datetime import timedelta
from unittest.mock import ANY, Mock, patch, create_autospec

import pytest

from marge.job import CannotMerge, Fusion, MergeJob, MergeJobOptions, SkipMerge
import marge.interval
import marge.git
import marge.gitlab
import marge.merge_request
import marge.project
import marge.user


class TestJob:
    def _mock_merge_request(self, **options):
        return create_autospec(marge.merge_request.MergeRequest, spec_set=True, **options)

    def get_merge_job(self, **merge_kwargs):
        params = {
            'api': create_autospec(marge.gitlab.Api, spec_set=True),
            'user': create_autospec(marge.user.User, spec_set=True),
            'project': create_autospec(marge.project.Project, spec_set=True),
            'repo': create_autospec(marge.git.Repo, spec_set=True),
            'options': MergeJobOptions.default(),
        }
        params.update(merge_kwargs)
        return MergeJob(**params)

    def test_get_source_project_when_is_target_project(self):
        merge_job = self.get_merge_job()
        merge_request = self._mock_merge_request()
        merge_request.source_project_id = merge_job._project.id
        r_source_project = merge_job.get_source_project(merge_request)
        assert r_source_project is merge_job._project

    def test_get_source_project_when_is_fork(self):
        with patch('marge.job.Project') as project_class:
            merge_job = self.get_merge_job()
            merge_request = self._mock_merge_request()
            r_source_project = merge_job.get_source_project(merge_request)

            project_class.fetch_by_id.assert_called_once_with(
                merge_request.source_project_id,
                api=merge_job._api,
            )
            assert r_source_project is not merge_job._project
            assert r_source_project is project_class.fetch_by_id.return_value

<<<<<<< HEAD
    def test_get_mr_ci_status(self):
        with patch('marge.job.Pipeline') as pipeline_class:
            pipeline = Mock(sha='abc', status='success')
            pipeline_class.pipelines_by_branch.return_value = [pipeline]
            pipeline.get_jobs.return_value = [{'name': 'job1'}]
=======
    @pytest.mark.parametrize(
        'version,use_merge_request_pipelines',
        [('9.4.0-ee', False), ('10.5.0-ee', True)],
    )
    def test_get_mr_ci_status(self, version, use_merge_request_pipelines):
        with patch('marge.job.Pipeline', autospec=True) as pipeline_class:
            pipeline_success = [
                Mock(spec=pipeline_class, sha='abc', status='success'),
            ]
            pipeline_class.pipelines_by_branch.return_value = pipeline_success
            pipeline_class.pipelines_by_merge_request.return_value = pipeline_success
>>>>>>> b1c9e0a9
            merge_job = self.get_merge_job()
            merge_job._api.version.return_value = marge.gitlab.Version.parse(version)
            merge_request = self._mock_merge_request(sha='abc')

            r_ci_status = merge_job.get_mr_ci_status(merge_request)

            if use_merge_request_pipelines:
                pipeline_class.pipelines_by_merge_request.assert_called_once_with(
                    merge_request.target_project_id,
                    merge_request.iid,
                    merge_job._api,
                )
            else:
                pipeline_class.pipelines_by_branch.assert_called_once_with(
                    merge_request.source_project_id,
                    merge_request.source_branch,
                    merge_job._api,
                )
            assert r_ci_status == 'success'

    def test_ensure_mergeable_mr_not_assigned(self):
        merge_job = self.get_merge_job()
        merge_request = self._mock_merge_request(
            state='opened',
            work_in_progress=False,
            squash=False,
        )
        with pytest.raises(SkipMerge) as exc_info:
            merge_job.ensure_mergeable_mr(merge_request)
        assert exc_info.value.reason == 'It is not assigned to me anymore!'

    def test_ensure_mergeable_mr_state_not_ok(self):
        merge_job = self.get_merge_job()
        merge_request = self._mock_merge_request(
            assignee_ids=[merge_job._user.id],
            state='merged',
            work_in_progress=False,
            squash=False,
        )
        with pytest.raises(CannotMerge) as exc_info:
            merge_job.ensure_mergeable_mr(merge_request)
        assert exc_info.value.reason == 'The merge request is already merged!'

    def test_ensure_mergeable_mr_not_approved(self):
        merge_job = self.get_merge_job()
        merge_request = self._mock_merge_request(
            assignee_ids=[merge_job._user.id],
            state='opened',
            work_in_progress=False,
            squash=False,
        )
        merge_request.fetch_approvals.return_value.sufficient = False
        with pytest.raises(CannotMerge) as exc_info:
            merge_job.ensure_mergeable_mr(merge_request)

        merge_request.fetch_approvals.assert_called_once()
        assert 'Insufficient approvals' in str(exc_info.value)

    def test_ensure_mergeable_mr_wip(self):
        merge_job = self.get_merge_job()
        merge_request = self._mock_merge_request(
            assignee_ids=[merge_job._user.id],
            state='opened',
            work_in_progress=True,
        )
        merge_request.fetch_approvals.return_value.sufficient = True
        with pytest.raises(CannotMerge) as exc_info:
            merge_job.ensure_mergeable_mr(merge_request)

        assert exc_info.value.reason == "Sorry, I can't merge requests marked as Work-In-Progress!"

    def test_ensure_mergeable_mr_squash_and_trailers(self):
        merge_job = self.get_merge_job(options=MergeJobOptions.default(add_reviewers=True))
        merge_request = self._mock_merge_request(
            assignee_ids=[merge_job._user.id],
            state='opened',
            work_in_progress=False,
            squash=True,
        )
        merge_request.fetch_approvals.return_value.sufficient = True
        with pytest.raises(CannotMerge) as exc_info:
            merge_job.ensure_mergeable_mr(merge_request)

        assert (
            exc_info.value.reason == "Sorry, merging requests marked as auto-squash "
                                     "would ruin my commit tagging!"
        )

    def test_unassign_from_mr(self):
        merge_job = self.get_merge_job()
        merge_request = self._mock_merge_request()

        # when we are not the author
        merge_job.unassign_from_mr(merge_request)
        merge_request.assign_to.assert_called_once_with(merge_request.author_id)

        # when we are the author
        merge_request.author_id = merge_job._user.id
        merge_job.unassign_from_mr(merge_request)
        merge_request.unassign.assert_called_once()

    def test_fuse_using_rebase(self):
        merge_job = self.get_merge_job(options=MergeJobOptions.default(fusion=Fusion.rebase))
        branch_a = 'A'
        branch_b = 'B'

        merge_job.fuse(branch_a, branch_b)

        merge_job._repo.rebase.assert_called_once_with(
            branch_a,
            branch_b,
            source_repo_url=ANY,
            local=ANY,
        )

    def test_fuse_using_merge(self):
        merge_job = self.get_merge_job(options=MergeJobOptions.default(fusion=Fusion.merge))
        branch_a = 'A'
        branch_b = 'B'

        merge_job.fuse(branch_a, branch_b)

        merge_job._repo.merge.assert_called_once_with(
            branch_a,
            branch_b,
            source_repo_url=ANY,
            local=ANY,
        )


class TestMergeJobOptions:
    def test_default(self):
        assert MergeJobOptions.default() == MergeJobOptions(
            add_tested=False,
            add_part_of=False,
            add_reviewers=False,
            reapprove=False,
            approval_timeout=timedelta(seconds=0),
            embargo=marge.interval.IntervalUnion.empty(),
            ci_timeout=timedelta(minutes=15),
<<<<<<< HEAD
            use_merge_strategy=False,
            job_regexp=re.compile('.*'),
            create_pipeline=False,
=======
            fusion=Fusion.rebase,
>>>>>>> b1c9e0a9
        )

    def test_default_ci_time(self):
        three_min = timedelta(minutes=3)
        assert MergeJobOptions.default(ci_timeout=three_min) == MergeJobOptions.default()._replace(
            ci_timeout=three_min
        )<|MERGE_RESOLUTION|>--- conflicted
+++ resolved
@@ -49,13 +49,6 @@
             assert r_source_project is not merge_job._project
             assert r_source_project is project_class.fetch_by_id.return_value
 
-<<<<<<< HEAD
-    def test_get_mr_ci_status(self):
-        with patch('marge.job.Pipeline') as pipeline_class:
-            pipeline = Mock(sha='abc', status='success')
-            pipeline_class.pipelines_by_branch.return_value = [pipeline]
-            pipeline.get_jobs.return_value = [{'name': 'job1'}]
-=======
     @pytest.mark.parametrize(
         'version,use_merge_request_pipelines',
         [('9.4.0-ee', False), ('10.5.0-ee', True)],
@@ -67,7 +60,7 @@
             ]
             pipeline_class.pipelines_by_branch.return_value = pipeline_success
             pipeline_class.pipelines_by_merge_request.return_value = pipeline_success
->>>>>>> b1c9e0a9
+            pipeline_success[0].get_jobs.return_value = [{'name': 'job1'}]
             merge_job = self.get_merge_job()
             merge_job._api.version.return_value = marge.gitlab.Version.parse(version)
             merge_request = self._mock_merge_request(sha='abc')
@@ -208,13 +201,9 @@
             approval_timeout=timedelta(seconds=0),
             embargo=marge.interval.IntervalUnion.empty(),
             ci_timeout=timedelta(minutes=15),
-<<<<<<< HEAD
-            use_merge_strategy=False,
+            fusion=Fusion.rebase,
             job_regexp=re.compile('.*'),
             create_pipeline=False,
-=======
-            fusion=Fusion.rebase,
->>>>>>> b1c9e0a9
         )
 
     def test_default_ci_time(self):
