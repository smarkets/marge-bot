# pylint: disable=protected-access
from datetime import timedelta
from unittest.mock import ANY, Mock, patch, create_autospec

import pytest

from marge.job import CannotMerge, Fusion, MergeJob, MergeJobOptions, SkipMerge
import marge.interval
import marge.git
import marge.gitlab
import marge.merge_request
import marge.project
import marge.user


class TestJob:
    def _mock_merge_request(self, **options):
        return create_autospec(marge.merge_request.MergeRequest, spec_set=True, **options)

    def get_merge_job(self, **merge_kwargs):
        params = {
            'api': create_autospec(marge.gitlab.Api, spec_set=True),
            'user': create_autospec(marge.user.User, spec_set=True),
            'project': create_autospec(marge.project.Project, spec_set=True),
            'repo': create_autospec(marge.git.Repo, spec_set=True),
            'options': MergeJobOptions.default(),
        }
        params.update(merge_kwargs)
        return MergeJob(**params)

    def test_get_source_project_when_is_target_project(self):
        merge_job = self.get_merge_job()
        merge_request = self._mock_merge_request()
        merge_request.source_project_id = merge_job._project.id
        r_source_project = merge_job.get_source_project(merge_request)
        assert r_source_project is merge_job._project

    def test_get_source_project_when_is_fork(self):
        with patch('marge.job.Project') as project_class:
            merge_job = self.get_merge_job()
            merge_request = self._mock_merge_request()
            r_source_project = merge_job.get_source_project(merge_request)

            project_class.fetch_by_id.assert_called_once_with(
                merge_request.source_project_id,
                api=merge_job._api,
            )
            assert r_source_project is not merge_job._project
            assert r_source_project is project_class.fetch_by_id.return_value

    @pytest.mark.parametrize(
        'version,use_merge_request_pipelines',
        [('9.4.0-ee', False), ('10.5.0-ee', True)],
    )
    def test_get_mr_ci_status(self, version, use_merge_request_pipelines):
        with patch('marge.job.Pipeline', autospec=True) as pipeline_class:
            pipeline_success = [
                Mock(spec=pipeline_class, sha='abc', status='success'),
            ]
            pipeline_class.pipelines_by_branch.return_value = pipeline_success
            pipeline_class.pipelines_by_merge_request.return_value = pipeline_success
            merge_job = self.get_merge_job()
            merge_job._api.version.return_value = marge.gitlab.Version.parse(version)
            merge_request = self._mock_merge_request(sha='abc')

            r_ci_status = merge_job.get_mr_ci_status(merge_request)

            if use_merge_request_pipelines:
                pipeline_class.pipelines_by_merge_request.assert_called_once_with(
                    merge_request.target_project_id,
                    merge_request.iid,
                    merge_job._api,
                )
            else:
                pipeline_class.pipelines_by_branch.assert_called_once_with(
                    merge_request.source_project_id,
                    merge_request.source_branch,
                    merge_job._api,
                )
            assert r_ci_status == 'success'

    def test_ensure_mergeable_mr_not_assigned(self):
        merge_job = self.get_merge_job()
        merge_request = self._mock_merge_request(
            state='opened',
            work_in_progress=False,
            squash=False,
        )
        with pytest.raises(SkipMerge) as exc_info:
            merge_job.ensure_mergeable_mr(merge_request)
        assert exc_info.value.reason == 'It is not assigned to me anymore!'

    def test_ensure_mergeable_mr_state_not_ok(self):
        merge_job = self.get_merge_job()
        merge_request = self._mock_merge_request(
            assignee_ids=[merge_job._user.id],
            state='merged',
            work_in_progress=False,
            squash=False,
        )
        with pytest.raises(CannotMerge) as exc_info:
            merge_job.ensure_mergeable_mr(merge_request)
        assert exc_info.value.reason == 'The merge request is already merged!'

    def test_ensure_mergeable_mr_not_approved(self):
        merge_job = self.get_merge_job()
        merge_request = self._mock_merge_request(
            assignee_ids=[merge_job._user.id],
            state='opened',
            work_in_progress=False,
            squash=False,
        )
        merge_request.fetch_approvals.return_value.sufficient = False
        with pytest.raises(CannotMerge) as exc_info:
            merge_job.ensure_mergeable_mr(merge_request)

        merge_request.fetch_approvals.assert_called_once()
        assert 'Insufficient approvals' in str(exc_info.value)

    def test_ensure_mergeable_mr_wip(self):
        merge_job = self.get_merge_job()
        merge_request = self._mock_merge_request(
            assignee_ids=[merge_job._user.id],
            state='opened',
            work_in_progress=True,
        )
        merge_request.fetch_approvals.return_value.sufficient = True
        with pytest.raises(CannotMerge) as exc_info:
            merge_job.ensure_mergeable_mr(merge_request)

        assert exc_info.value.reason == "Sorry, I can't merge requests marked as Work-In-Progress!"

    def test_ensure_mergeable_mr_squash_and_trailers(self):
        merge_job = self.get_merge_job(options=MergeJobOptions.default(add_reviewers=True))
        merge_request = self._mock_merge_request(
            assignee_ids=[merge_job._user.id],
            state='opened',
            work_in_progress=False,
            squash=True,
        )
        merge_request.fetch_approvals.return_value.sufficient = True
        with pytest.raises(CannotMerge) as exc_info:
            merge_job.ensure_mergeable_mr(merge_request)

        assert (
            exc_info.value.reason == "Sorry, merging requests marked as auto-squash "
                                     "would ruin my commit tagging!"
        )

    def test_unassign_from_mr(self):
        merge_job = self.get_merge_job()
        merge_request = self._mock_merge_request()

        # when we are not the author
        merge_job.unassign_from_mr(merge_request)
        merge_request.assign_to.assert_called_once_with(merge_request.author_id)

        # when we are the author
        merge_request.author_id = merge_job._user.id
        merge_job.unassign_from_mr(merge_request)
        merge_request.unassign.assert_called_once()

    def test_fuse_using_rebase(self):
        merge_job = self.get_merge_job(options=MergeJobOptions.default(fusion=Fusion.rebase))
        branch_a = 'A'
        branch_b = 'B'

        merge_job.fuse(branch_a, branch_b)

        merge_job._repo.rebase.assert_called_once_with(
            branch_a,
            branch_b,
            source_repo_url=ANY,
            local=ANY,
        )

    def test_fuse_using_merge(self):
        merge_job = self.get_merge_job(options=MergeJobOptions.default(fusion=Fusion.merge))
        branch_a = 'A'
        branch_b = 'B'

        merge_job.fuse(branch_a, branch_b)

        merge_job._repo.merge.assert_called_once_with(
            branch_a,
            branch_b,
            source_repo_url=ANY,
            local=ANY,
        )


class TestMergeJobOptions:
    def test_default(self):
        assert MergeJobOptions.default() == MergeJobOptions(
            add_tested=False,
            add_part_of=False,
            add_reviewers=False,
            reapprove=False,
            approval_timeout=timedelta(seconds=0),
            embargo=marge.interval.IntervalUnion.empty(),
            ci_timeout=timedelta(minutes=15),
<<<<<<< HEAD
            use_merge_strategy=False,
            temp_branch='',
=======
            fusion=Fusion.rebase,
>>>>>>> b1c9e0a9
        )

    def test_default_ci_time(self):
        three_min = timedelta(minutes=3)
        assert MergeJobOptions.default(ci_timeout=three_min) == MergeJobOptions.default()._replace(
            ci_timeout=three_min
        )<|MERGE_RESOLUTION|>--- conflicted
+++ resolved
@@ -199,12 +199,8 @@
             approval_timeout=timedelta(seconds=0),
             embargo=marge.interval.IntervalUnion.empty(),
             ci_timeout=timedelta(minutes=15),
-<<<<<<< HEAD
-            use_merge_strategy=False,
+            fusion=Fusion.rebase,
             temp_branch='',
-=======
-            fusion=Fusion.rebase,
->>>>>>> b1c9e0a9
         )
 
     def test_default_ci_time(self):
