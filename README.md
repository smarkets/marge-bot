--- conflicted
+++ resolved
@@ -210,7 +210,6 @@
 Add the public key (`marge-bot-ssh-key.pub`) to the user's `SSH Keys` in GitLab
 and keep the private one handy.
 
-<<<<<<< HEAD
 ### Merge Approvals on Gitlab CE
 
 On GitLab enterprise the [merge request approvals](https://docs.gitlab.com/ee/user/project/merge_requests/merge_request_approvals.html)
@@ -229,11 +228,7 @@
 Adjust for your needs. If no CODEOWNERS file exist or no matched owners the approval flow will be disabled. If no minimum
 approvers is set, all matched users from CODEOWNERS will be required to approve.
 
-
-### Running marge-bot in docker (what we do)
-=======
 ### Running marge-bot in docker using SSH (what we do)
->>>>>>> 647f916d
 
 Assuming you have already got docker installed, the quickest and most minimal
 way to run marge is like so (*but see note about passing secrets on the
