--- conflicted
+++ resolved
@@ -198,17 +198,16 @@
         help='Only process MRs whose target branches match the given regular expression.\n',
     )
     parser.add_argument(
-<<<<<<< HEAD
         '--temp-branch',
         type=str,
         default="",
         help='Temporary branch name for external merge requests (disabled if empty).\n',
-=======
+    )
+    parser.add_argument(
         '--source-branch-regexp',
         type=regexp,
         default='.*',
         help='Only process MRs whose source branches match the given regular expression.\n',
->>>>>>> b1c9e0a9
     )
     parser.add_argument(
         '--debug',
@@ -312,12 +311,8 @@
                 approval_timeout=options.approval_reset_timeout,
                 embargo=options.embargo,
                 ci_timeout=options.ci_timeout,
-<<<<<<< HEAD
-                use_merge_strategy=options.use_merge_strategy,
+                fusion=fusion,
                 temp_branch=options.temp_branch,
-=======
-                fusion=fusion,
->>>>>>> b1c9e0a9
             ),
             batch=options.batch,
         )
