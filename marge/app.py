--- conflicted
+++ resolved
@@ -198,7 +198,12 @@
         help='Only process MRs whose target branches match the given regular expression.\n',
     )
     parser.add_argument(
-<<<<<<< HEAD
+        '--source-branch-regexp',
+        type=regexp,
+        default='.*',
+        help='Only process MRs whose source branches match the given regular expression.\n',
+    )
+    parser.add_argument(
         '--job-regexp',
         type=regexp,
         default='.*',
@@ -208,12 +213,6 @@
         '--create-pipeline',
         action='store_true',
         help='Create new pipeline if not up to date or not matching job-regexp.\n',
-=======
-        '--source-branch-regexp',
-        type=regexp,
-        default='.*',
-        help='Only process MRs whose source branches match the given regular expression.\n',
->>>>>>> b1c9e0a9
     )
     parser.add_argument(
         '--debug',
@@ -317,13 +316,9 @@
                 approval_timeout=options.approval_reset_timeout,
                 embargo=options.embargo,
                 ci_timeout=options.ci_timeout,
-<<<<<<< HEAD
-                use_merge_strategy=options.use_merge_strategy,
+                fusion=fusion,
                 job_regexp=options.job_regexp,
                 create_pipeline=options.create_pipeline,
-=======
-                fusion=fusion,
->>>>>>> b1c9e0a9
             ),
             batch=options.batch,
         )
