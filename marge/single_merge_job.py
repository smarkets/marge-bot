--- conflicted
+++ resolved
@@ -129,16 +129,12 @@
                     log.info('Merge request is already merged, someone was faster!')
                     updated_into_up_to_date_target_branch = True
                 else:
-<<<<<<< HEAD
-                    raise CannotMerge("GitLab refused to merge this request and I don't know why!")
-=======
                     raise CannotMerge(
-                        "Gitlab refused to merge this request and I don't know why!" + (
+                        "GitLab refused to merge this request and I don't know why!" + (
                             " Maybe you have unresolved discussions?"
                             if self._project.only_allow_merge_if_all_discussions_are_resolved else ""
                         )
                     )
->>>>>>> b1c9e0a9
             except gitlab.ApiError:
                 log.exception('Unanticipated ApiError from GitLab on merge attempt')
                 raise CannotMerge('Had some issue with GitLab, check my logs...')
